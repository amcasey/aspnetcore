<?xml version="1.0" encoding="utf-8"?>
<!--

  This file is used by automation to update Versions.props and may be used for other purposes, such as
  static analysis to determine the repo dependency graph.  It should only be modified manually when adding
  or removing dependencies. Updating versions should be done using the `darc` command line tool.

  See https://github.com/dotnet/arcade/blob/master/Documentation/Darc.md for instructions on using darc.
-->
<Dependencies>
  <ProductDependencies>
    <Dependency Name="dotnet-ef" Version="10.0.0-alpha.1.24452.4">
      <Uri>https://github.com/dotnet/efcore</Uri>
      <Sha>ecfee78eb1fa2b2eaa0dbf945f1d4f8fa571be74</Sha>
      <SourceBuildTarball RepoName="efcore" ManagedOnly="true" />
    </Dependency>
    <Dependency Name="Microsoft.EntityFrameworkCore.InMemory" Version="10.0.0-alpha.1.24452.4">
      <Uri>https://github.com/dotnet/efcore</Uri>
      <Sha>ecfee78eb1fa2b2eaa0dbf945f1d4f8fa571be74</Sha>
    </Dependency>
    <Dependency Name="Microsoft.EntityFrameworkCore.Relational" Version="10.0.0-alpha.1.24452.4">
      <Uri>https://github.com/dotnet/efcore</Uri>
      <Sha>ecfee78eb1fa2b2eaa0dbf945f1d4f8fa571be74</Sha>
    </Dependency>
    <Dependency Name="Microsoft.EntityFrameworkCore.Sqlite" Version="10.0.0-alpha.1.24452.4">
      <Uri>https://github.com/dotnet/efcore</Uri>
      <Sha>ecfee78eb1fa2b2eaa0dbf945f1d4f8fa571be74</Sha>
    </Dependency>
    <Dependency Name="Microsoft.EntityFrameworkCore.SqlServer" Version="10.0.0-alpha.1.24452.4">
      <Uri>https://github.com/dotnet/efcore</Uri>
      <Sha>ecfee78eb1fa2b2eaa0dbf945f1d4f8fa571be74</Sha>
    </Dependency>
    <Dependency Name="Microsoft.EntityFrameworkCore.Tools" Version="10.0.0-alpha.1.24452.4">
      <Uri>https://github.com/dotnet/efcore</Uri>
      <Sha>ecfee78eb1fa2b2eaa0dbf945f1d4f8fa571be74</Sha>
    </Dependency>
    <Dependency Name="Microsoft.EntityFrameworkCore" Version="10.0.0-alpha.1.24452.4">
      <Uri>https://github.com/dotnet/efcore</Uri>
      <Sha>ecfee78eb1fa2b2eaa0dbf945f1d4f8fa571be74</Sha>
    </Dependency>
    <Dependency Name="Microsoft.EntityFrameworkCore.Design" Version="10.0.0-alpha.1.24452.4">
      <Uri>https://github.com/dotnet/efcore</Uri>
      <Sha>ecfee78eb1fa2b2eaa0dbf945f1d4f8fa571be74</Sha>
    </Dependency>
    <Dependency Name="Microsoft.Extensions.Caching.Abstractions" Version="10.0.0-alpha.1.24455.17">
      <Uri>https://github.com/dotnet/runtime</Uri>
      <Sha>ce8f49e658d4a31e5708f0c06efa39784ee7c1ad</Sha>
    </Dependency>
    <Dependency Name="Microsoft.Extensions.Caching.Memory" Version="10.0.0-alpha.1.24455.17">
      <Uri>https://github.com/dotnet/runtime</Uri>
      <Sha>ce8f49e658d4a31e5708f0c06efa39784ee7c1ad</Sha>
    </Dependency>
    <Dependency Name="Microsoft.Extensions.Configuration.Abstractions" Version="10.0.0-alpha.1.24455.17">
      <Uri>https://github.com/dotnet/runtime</Uri>
      <Sha>ce8f49e658d4a31e5708f0c06efa39784ee7c1ad</Sha>
    </Dependency>
    <Dependency Name="Microsoft.Extensions.Configuration.Binder" Version="10.0.0-alpha.1.24455.17">
      <Uri>https://github.com/dotnet/runtime</Uri>
      <Sha>ce8f49e658d4a31e5708f0c06efa39784ee7c1ad</Sha>
    </Dependency>
    <Dependency Name="Microsoft.Extensions.Configuration.CommandLine" Version="10.0.0-alpha.1.24455.17">
      <Uri>https://github.com/dotnet/runtime</Uri>
      <Sha>ce8f49e658d4a31e5708f0c06efa39784ee7c1ad</Sha>
    </Dependency>
    <Dependency Name="Microsoft.Extensions.Configuration.EnvironmentVariables" Version="10.0.0-alpha.1.24455.17">
      <Uri>https://github.com/dotnet/runtime</Uri>
      <Sha>ce8f49e658d4a31e5708f0c06efa39784ee7c1ad</Sha>
    </Dependency>
    <Dependency Name="Microsoft.Extensions.Configuration.FileExtensions" Version="10.0.0-alpha.1.24455.17">
      <Uri>https://github.com/dotnet/runtime</Uri>
      <Sha>ce8f49e658d4a31e5708f0c06efa39784ee7c1ad</Sha>
    </Dependency>
    <Dependency Name="Microsoft.Extensions.Configuration.Ini" Version="10.0.0-alpha.1.24455.17">
      <Uri>https://github.com/dotnet/runtime</Uri>
      <Sha>ce8f49e658d4a31e5708f0c06efa39784ee7c1ad</Sha>
    </Dependency>
    <Dependency Name="Microsoft.Extensions.Configuration.Json" Version="10.0.0-alpha.1.24455.17">
      <Uri>https://github.com/dotnet/runtime</Uri>
      <Sha>ce8f49e658d4a31e5708f0c06efa39784ee7c1ad</Sha>
    </Dependency>
    <Dependency Name="Microsoft.Extensions.Configuration.UserSecrets" Version="10.0.0-alpha.1.24455.17">
      <Uri>https://github.com/dotnet/runtime</Uri>
      <Sha>ce8f49e658d4a31e5708f0c06efa39784ee7c1ad</Sha>
    </Dependency>
    <Dependency Name="Microsoft.Extensions.Configuration.Xml" Version="10.0.0-alpha.1.24455.17">
      <Uri>https://github.com/dotnet/runtime</Uri>
      <Sha>ce8f49e658d4a31e5708f0c06efa39784ee7c1ad</Sha>
    </Dependency>
    <Dependency Name="Microsoft.Extensions.Configuration" Version="10.0.0-alpha.1.24455.17">
      <Uri>https://github.com/dotnet/runtime</Uri>
      <Sha>ce8f49e658d4a31e5708f0c06efa39784ee7c1ad</Sha>
    </Dependency>
    <Dependency Name="Microsoft.Extensions.DependencyInjection.Abstractions" Version="10.0.0-alpha.1.24455.17">
      <Uri>https://github.com/dotnet/runtime</Uri>
      <Sha>ce8f49e658d4a31e5708f0c06efa39784ee7c1ad</Sha>
    </Dependency>
    <Dependency Name="Microsoft.Extensions.DependencyInjection" Version="10.0.0-alpha.1.24455.17">
      <Uri>https://github.com/dotnet/runtime</Uri>
      <Sha>ce8f49e658d4a31e5708f0c06efa39784ee7c1ad</Sha>
    </Dependency>
    <Dependency Name="Microsoft.Extensions.Diagnostics" Version="10.0.0-alpha.1.24455.17">
      <Uri>https://github.com/dotnet/runtime</Uri>
      <Sha>ce8f49e658d4a31e5708f0c06efa39784ee7c1ad</Sha>
    </Dependency>
    <Dependency Name="Microsoft.Extensions.Diagnostics.Abstractions" Version="10.0.0-alpha.1.24455.17">
      <Uri>https://github.com/dotnet/runtime</Uri>
      <Sha>ce8f49e658d4a31e5708f0c06efa39784ee7c1ad</Sha>
    </Dependency>
    <Dependency Name="Microsoft.Extensions.FileProviders.Abstractions" Version="10.0.0-alpha.1.24455.17">
      <Uri>https://github.com/dotnet/runtime</Uri>
      <Sha>ce8f49e658d4a31e5708f0c06efa39784ee7c1ad</Sha>
    </Dependency>
    <Dependency Name="Microsoft.Extensions.FileProviders.Composite" Version="10.0.0-alpha.1.24455.17">
      <Uri>https://github.com/dotnet/runtime</Uri>
      <Sha>ce8f49e658d4a31e5708f0c06efa39784ee7c1ad</Sha>
    </Dependency>
    <Dependency Name="Microsoft.Extensions.FileProviders.Physical" Version="10.0.0-alpha.1.24455.17">
      <Uri>https://github.com/dotnet/runtime</Uri>
      <Sha>ce8f49e658d4a31e5708f0c06efa39784ee7c1ad</Sha>
    </Dependency>
    <Dependency Name="Microsoft.Extensions.FileSystemGlobbing" Version="10.0.0-alpha.1.24455.17">
      <Uri>https://github.com/dotnet/runtime</Uri>
      <Sha>ce8f49e658d4a31e5708f0c06efa39784ee7c1ad</Sha>
    </Dependency>
    <Dependency Name="Microsoft.Extensions.HostFactoryResolver.Sources" Version="10.0.0-alpha.1.24455.17">
      <Uri>https://github.com/dotnet/runtime</Uri>
      <Sha>ce8f49e658d4a31e5708f0c06efa39784ee7c1ad</Sha>
    </Dependency>
    <Dependency Name="Microsoft.Extensions.Hosting.Abstractions" Version="10.0.0-alpha.1.24455.17">
      <Uri>https://github.com/dotnet/runtime</Uri>
      <Sha>ce8f49e658d4a31e5708f0c06efa39784ee7c1ad</Sha>
    </Dependency>
    <Dependency Name="Microsoft.Extensions.Hosting" Version="10.0.0-alpha.1.24455.17">
      <Uri>https://github.com/dotnet/runtime</Uri>
      <Sha>ce8f49e658d4a31e5708f0c06efa39784ee7c1ad</Sha>
    </Dependency>
    <Dependency Name="Microsoft.Extensions.Http" Version="10.0.0-alpha.1.24455.17">
      <Uri>https://github.com/dotnet/runtime</Uri>
      <Sha>ce8f49e658d4a31e5708f0c06efa39784ee7c1ad</Sha>
    </Dependency>
    <Dependency Name="Microsoft.Extensions.Logging.Abstractions" Version="10.0.0-alpha.1.24455.17">
      <Uri>https://github.com/dotnet/runtime</Uri>
      <Sha>ce8f49e658d4a31e5708f0c06efa39784ee7c1ad</Sha>
    </Dependency>
    <Dependency Name="Microsoft.Extensions.Logging.Configuration" Version="10.0.0-alpha.1.24455.17">
      <Uri>https://github.com/dotnet/runtime</Uri>
      <Sha>ce8f49e658d4a31e5708f0c06efa39784ee7c1ad</Sha>
    </Dependency>
    <Dependency Name="Microsoft.Extensions.Logging.Console" Version="10.0.0-alpha.1.24455.17">
      <Uri>https://github.com/dotnet/runtime</Uri>
      <Sha>ce8f49e658d4a31e5708f0c06efa39784ee7c1ad</Sha>
    </Dependency>
    <Dependency Name="Microsoft.Extensions.Logging.Debug" Version="10.0.0-alpha.1.24455.17">
      <Uri>https://github.com/dotnet/runtime</Uri>
      <Sha>ce8f49e658d4a31e5708f0c06efa39784ee7c1ad</Sha>
    </Dependency>
    <Dependency Name="Microsoft.Extensions.Logging.EventSource" Version="10.0.0-alpha.1.24455.17">
      <Uri>https://github.com/dotnet/runtime</Uri>
      <Sha>ce8f49e658d4a31e5708f0c06efa39784ee7c1ad</Sha>
    </Dependency>
    <Dependency Name="Microsoft.Extensions.Logging.EventLog" Version="10.0.0-alpha.1.24455.17">
      <Uri>https://github.com/dotnet/runtime</Uri>
      <Sha>ce8f49e658d4a31e5708f0c06efa39784ee7c1ad</Sha>
    </Dependency>
    <Dependency Name="Microsoft.Extensions.Logging.TraceSource" Version="10.0.0-alpha.1.24455.17">
      <Uri>https://github.com/dotnet/runtime</Uri>
      <Sha>ce8f49e658d4a31e5708f0c06efa39784ee7c1ad</Sha>
    </Dependency>
    <Dependency Name="Microsoft.Extensions.Logging" Version="10.0.0-alpha.1.24455.17">
      <Uri>https://github.com/dotnet/runtime</Uri>
      <Sha>ce8f49e658d4a31e5708f0c06efa39784ee7c1ad</Sha>
    </Dependency>
    <Dependency Name="Microsoft.Extensions.Options.ConfigurationExtensions" Version="10.0.0-alpha.1.24455.17">
      <Uri>https://github.com/dotnet/runtime</Uri>
      <Sha>ce8f49e658d4a31e5708f0c06efa39784ee7c1ad</Sha>
    </Dependency>
    <Dependency Name="Microsoft.Extensions.Options.DataAnnotations" Version="10.0.0-alpha.1.24455.17">
      <Uri>https://github.com/dotnet/runtime</Uri>
      <Sha>ce8f49e658d4a31e5708f0c06efa39784ee7c1ad</Sha>
    </Dependency>
    <Dependency Name="Microsoft.Extensions.Options" Version="10.0.0-alpha.1.24455.17">
      <Uri>https://github.com/dotnet/runtime</Uri>
      <Sha>ce8f49e658d4a31e5708f0c06efa39784ee7c1ad</Sha>
    </Dependency>
    <Dependency Name="Microsoft.Extensions.Primitives" Version="10.0.0-alpha.1.24455.17">
      <Uri>https://github.com/dotnet/runtime</Uri>
      <Sha>ce8f49e658d4a31e5708f0c06efa39784ee7c1ad</Sha>
    </Dependency>
    <Dependency Name="Microsoft.Internal.Runtime.AspNetCore.Transport" Version="10.0.0-alpha.1.24455.17">
      <Uri>https://github.com/dotnet/runtime</Uri>
      <Sha>ce8f49e658d4a31e5708f0c06efa39784ee7c1ad</Sha>
    </Dependency>
    <Dependency Name="System.Configuration.ConfigurationManager" Version="10.0.0-alpha.1.24455.17">
      <Uri>https://github.com/dotnet/runtime</Uri>
      <Sha>ce8f49e658d4a31e5708f0c06efa39784ee7c1ad</Sha>
    </Dependency>
    <Dependency Name="System.Diagnostics.DiagnosticSource" Version="10.0.0-alpha.1.24455.17">
      <Uri>https://github.com/dotnet/runtime</Uri>
      <Sha>ce8f49e658d4a31e5708f0c06efa39784ee7c1ad</Sha>
    </Dependency>
    <Dependency Name="System.Diagnostics.EventLog" Version="10.0.0-alpha.1.24455.17">
      <Uri>https://github.com/dotnet/runtime</Uri>
      <Sha>ce8f49e658d4a31e5708f0c06efa39784ee7c1ad</Sha>
    </Dependency>
    <Dependency Name="System.DirectoryServices.Protocols" Version="10.0.0-alpha.1.24455.17">
      <Uri>https://github.com/dotnet/runtime</Uri>
      <Sha>ce8f49e658d4a31e5708f0c06efa39784ee7c1ad</Sha>
    </Dependency>
    <Dependency Name="System.IO.Pipelines" Version="10.0.0-alpha.1.24455.17">
      <Uri>https://github.com/dotnet/runtime</Uri>
      <Sha>ce8f49e658d4a31e5708f0c06efa39784ee7c1ad</Sha>
    </Dependency>
    <Dependency Name="System.Net.Http.Json" Version="10.0.0-alpha.1.24455.17">
      <Uri>https://github.com/dotnet/runtime</Uri>
      <Sha>ce8f49e658d4a31e5708f0c06efa39784ee7c1ad</Sha>
    </Dependency>
    <Dependency Name="System.Net.Http.WinHttpHandler" Version="10.0.0-alpha.1.24455.17">
      <Uri>https://github.com/dotnet/runtime</Uri>
      <Sha>ce8f49e658d4a31e5708f0c06efa39784ee7c1ad</Sha>
    </Dependency>
    <Dependency Name="System.Net.ServerSentEvents" Version="10.0.0-alpha.1.24455.17">
      <Uri>https://github.com/dotnet/runtime</Uri>
      <Sha>ce8f49e658d4a31e5708f0c06efa39784ee7c1ad</Sha>
    </Dependency>
    <Dependency Name="System.Reflection.Metadata" Version="10.0.0-alpha.1.24455.17">
      <Uri>https://github.com/dotnet/runtime</Uri>
      <Sha>ce8f49e658d4a31e5708f0c06efa39784ee7c1ad</Sha>
    </Dependency>
    <Dependency Name="System.Resources.Extensions" Version="10.0.0-alpha.1.24455.17">
      <Uri>https://github.com/dotnet/runtime</Uri>
      <Sha>ce8f49e658d4a31e5708f0c06efa39784ee7c1ad</Sha>
    </Dependency>
    <Dependency Name="System.Security.Cryptography.Pkcs" Version="10.0.0-alpha.1.24455.17">
      <Uri>https://github.com/dotnet/runtime</Uri>
      <Sha>ce8f49e658d4a31e5708f0c06efa39784ee7c1ad</Sha>
    </Dependency>
    <Dependency Name="System.Security.Cryptography.Xml" Version="10.0.0-alpha.1.24455.17">
      <Uri>https://github.com/dotnet/runtime</Uri>
      <Sha>ce8f49e658d4a31e5708f0c06efa39784ee7c1ad</Sha>
    </Dependency>
    <Dependency Name="System.Security.Permissions" Version="10.0.0-alpha.1.24455.17">
      <Uri>https://github.com/dotnet/runtime</Uri>
      <Sha>ce8f49e658d4a31e5708f0c06efa39784ee7c1ad</Sha>
    </Dependency>
    <Dependency Name="System.ServiceProcess.ServiceController" Version="10.0.0-alpha.1.24455.17">
      <Uri>https://github.com/dotnet/runtime</Uri>
      <Sha>ce8f49e658d4a31e5708f0c06efa39784ee7c1ad</Sha>
    </Dependency>
    <Dependency Name="System.Text.Encodings.Web" Version="10.0.0-alpha.1.24455.17">
      <Uri>https://github.com/dotnet/runtime</Uri>
      <Sha>ce8f49e658d4a31e5708f0c06efa39784ee7c1ad</Sha>
    </Dependency>
    <Dependency Name="System.Text.Json" Version="10.0.0-alpha.1.24455.17">
      <Uri>https://github.com/dotnet/runtime</Uri>
      <Sha>ce8f49e658d4a31e5708f0c06efa39784ee7c1ad</Sha>
    </Dependency>
    <Dependency Name="System.Threading.AccessControl" Version="10.0.0-alpha.1.24455.17">
      <Uri>https://github.com/dotnet/runtime</Uri>
      <Sha>ce8f49e658d4a31e5708f0c06efa39784ee7c1ad</Sha>
    </Dependency>
    <Dependency Name="System.Threading.Channels" Version="10.0.0-alpha.1.24455.17">
      <Uri>https://github.com/dotnet/runtime</Uri>
      <Sha>ce8f49e658d4a31e5708f0c06efa39784ee7c1ad</Sha>
    </Dependency>
    <Dependency Name="System.Threading.RateLimiting" Version="10.0.0-alpha.1.24455.17">
      <Uri>https://github.com/dotnet/runtime</Uri>
      <Sha>ce8f49e658d4a31e5708f0c06efa39784ee7c1ad</Sha>
    </Dependency>
    <Dependency Name="Microsoft.Extensions.DependencyModel" Version="10.0.0-alpha.1.24455.17">
      <Uri>https://github.com/dotnet/runtime</Uri>
      <Sha>ce8f49e658d4a31e5708f0c06efa39784ee7c1ad</Sha>
    </Dependency>
    <Dependency Name="Microsoft.NETCore.App.Ref" Version="10.0.0-alpha.1.24455.17">
      <Uri>https://github.com/dotnet/runtime</Uri>
      <Sha>ce8f49e658d4a31e5708f0c06efa39784ee7c1ad</Sha>
    </Dependency>
    <Dependency Name="Microsoft.NET.Runtime.MonoAOTCompiler.Task" Version="10.0.0-alpha.1.24455.17">
      <Uri>https://github.com/dotnet/runtime</Uri>
      <Sha>ce8f49e658d4a31e5708f0c06efa39784ee7c1ad</Sha>
    </Dependency>
    <Dependency Name="Microsoft.NET.Runtime.WebAssembly.Sdk" Version="10.0.0-alpha.1.24455.17">
      <Uri>https://github.com/dotnet/runtime</Uri>
      <Sha>ce8f49e658d4a31e5708f0c06efa39784ee7c1ad</Sha>
    </Dependency>
    <Dependency Name="Microsoft.Bcl.AsyncInterfaces" Version="10.0.0-alpha.1.24455.17">
      <Uri>https://github.com/dotnet/runtime</Uri>
      <Sha>ce8f49e658d4a31e5708f0c06efa39784ee7c1ad</Sha>
    </Dependency>
    <!-- Transitive package to provide coherency in dotnet/extensions -->
    <Dependency Name="Microsoft.Bcl.TimeProvider" Version="10.0.0-alpha.1.24455.17">
      <Uri>https://github.com/dotnet/runtime</Uri>
      <Sha>ce8f49e658d4a31e5708f0c06efa39784ee7c1ad</Sha>
    </Dependency>
    <Dependency Name="System.Collections.Immutable" Version="10.0.0-alpha.1.24455.17">
      <Uri>https://github.com/dotnet/runtime</Uri>
      <Sha>ce8f49e658d4a31e5708f0c06efa39784ee7c1ad</Sha>
    </Dependency>
    <Dependency Name="System.Diagnostics.PerformanceCounter" Version="10.0.0-alpha.1.24455.17">
      <Uri>https://github.com/dotnet/runtime</Uri>
      <Sha>ce8f49e658d4a31e5708f0c06efa39784ee7c1ad</Sha>
    </Dependency>
    <Dependency Name="System.IO.Hashing" Version="10.0.0-alpha.1.24455.17">
      <Uri>https://github.com/dotnet/runtime</Uri>
      <Sha>ce8f49e658d4a31e5708f0c06efa39784ee7c1ad</Sha>
    </Dependency>
    <Dependency Name="System.Runtime.Caching" Version="10.0.0-alpha.1.24455.17">
      <Uri>https://github.com/dotnet/runtime</Uri>
      <Sha>ce8f49e658d4a31e5708f0c06efa39784ee7c1ad</Sha>
    </Dependency>
    <!--
         Win-x64 is used here because we have picked an arbitrary runtime identifier to flow the version of the latest NETCore.App runtime.
         All Runtime.$rid packages should have the same version.
    -->
    <Dependency Name="Microsoft.NETCore.App.Runtime.win-x64" Version="10.0.0-alpha.1.24455.17">
      <Uri>https://github.com/dotnet/runtime</Uri>
      <Sha>ce8f49e658d4a31e5708f0c06efa39784ee7c1ad</Sha>
    </Dependency>
    <!-- Intermediate is necessary for source build. -->
    <Dependency Name="Microsoft.SourceBuild.Intermediate.runtime.linux-x64" Version="10.0.0-alpha.1.24455.17">
      <Uri>https://github.com/dotnet/runtime</Uri>
      <Sha>ce8f49e658d4a31e5708f0c06efa39784ee7c1ad</Sha>
      <SourceBuild RepoName="runtime" ManagedOnly="false" />
    </Dependency>
    <Dependency Name="Microsoft.NETCore.App.Runtime.AOT.win-x64.Cross.browser-wasm" Version="10.0.0-alpha.1.24455.17">
      <Uri>https://github.com/dotnet/runtime</Uri>
      <Sha>ce8f49e658d4a31e5708f0c06efa39784ee7c1ad</Sha>
    </Dependency>
    <Dependency Name="Microsoft.NETCore.BrowserDebugHost.Transport" Version="10.0.0-alpha.1.24455.17">
      <Uri>https://github.com/dotnet/runtime</Uri>
      <Sha>ce8f49e658d4a31e5708f0c06efa39784ee7c1ad</Sha>
    </Dependency>
    <Dependency Name="Microsoft.Web.Xdt" Version="9.0.0-preview.24453.1">
      <Uri>https://github.com/dotnet/xdt</Uri>
      <Sha>c2a9df9c1867454039a1223cef1c090359e33646</Sha>
    </Dependency>
    <!-- Intermediate is necessary for source build. -->
    <Dependency Name="Microsoft.SourceBuild.Intermediate.xdt" Version="9.0.0-preview.24453.1">
      <Uri>https://github.com/dotnet/xdt</Uri>
      <Sha>c2a9df9c1867454039a1223cef1c090359e33646</Sha>
      <SourceBuild RepoName="xdt" ManagedOnly="true" />
    </Dependency>
    <Dependency Name="Microsoft.SourceBuild.Intermediate.source-build-reference-packages" Version="10.0.0-alpha.1.24459.1">
      <Uri>https://github.com/dotnet/source-build-reference-packages</Uri>
      <Sha>08649fed58d668737a54913f7d4c649a8da5dc6e</Sha>
      <SourceBuild RepoName="source-build-reference-packages" ManagedOnly="true" />
    </Dependency>
    <!-- Not updated automatically -->
    <Dependency Name="Microsoft.CodeAnalysis.Common" Version="4.11.0-1.24218.5">
      <Uri>https://github.com/dotnet/roslyn</Uri>
      <Sha>afa1eb6821f62183651ab017b2f5c3fbeb934904</Sha>
    </Dependency>
    <Dependency Name="Microsoft.CodeAnalysis.ExternalAccess.AspNetCore" Version="4.11.0-1.24218.5">
      <Uri>https://github.com/dotnet/roslyn</Uri>
      <Sha>afa1eb6821f62183651ab017b2f5c3fbeb934904</Sha>
    </Dependency>
    <Dependency Name="Microsoft.CodeAnalysis.CSharp" Version="4.11.0-1.24218.5">
      <Uri>https://github.com/dotnet/roslyn</Uri>
      <Sha>afa1eb6821f62183651ab017b2f5c3fbeb934904</Sha>
    </Dependency>
    <Dependency Name="Microsoft.CodeAnalysis.CSharp.Workspaces" Version="4.11.0-1.24218.5">
      <Uri>https://github.com/dotnet/roslyn</Uri>
      <Sha>afa1eb6821f62183651ab017b2f5c3fbeb934904</Sha>
    </Dependency>
    <!-- Intermediate is necessary for source build. -->
    <Dependency Name="Microsoft.SourceBuild.Intermediate.roslyn" Version="4.11.0-1.24218.5">
      <Uri>https://github.com/dotnet/roslyn</Uri>
      <Sha>afa1eb6821f62183651ab017b2f5c3fbeb934904</Sha>
      <SourceBuild RepoName="roslyn" ManagedOnly="true" />
    </Dependency>
    <Dependency Name="System.Composition" Version="10.0.0-alpha.1.24455.17">
      <Uri>https://github.com/dotnet/runtime</Uri>
      <Sha>ce8f49e658d4a31e5708f0c06efa39784ee7c1ad</Sha>
    </Dependency>
    <!-- Intermediate is necessary for source build. -->
<<<<<<< HEAD
    <Dependency Name="Microsoft.SourceBuild.Intermediate.source-build-externals" Version="9.0.0-alpha.1.24452.1">
      <Uri>https://github.com/dotnet/source-build-externals</Uri>
      <Sha>eab3dc5eabdf8bcd9bbdf917741aab335c74373d</Sha>
=======
    <Dependency Name="Microsoft.SourceBuild.Intermediate.source-build-externals" Version="10.0.0-alpha.1.24415.1">
      <Uri>https://github.com/dotnet/source-build-externals</Uri>
      <Sha>2cef086137a68586fdd69848261e2a8cf8c48b73</Sha>
>>>>>>> 850b6ce8
      <SourceBuild RepoName="source-build-externals" ManagedOnly="true" />
    </Dependency>
  </ProductDependencies>
  <ToolsetDependencies>
    <!-- Listed explicitly to workaround https://github.com/dotnet/cli/issues/10528 -->
    <Dependency Name="Microsoft.NETCore.Platforms" Version="10.0.0-alpha.1.24455.17">
      <Uri>https://github.com/dotnet/runtime</Uri>
      <Sha>ce8f49e658d4a31e5708f0c06efa39784ee7c1ad</Sha>
    </Dependency>
<<<<<<< HEAD
    <Dependency Name="System.Drawing.Common" Version="9.0.0-rc.2.24457.2">
      <Uri>https://github.com/dotnet/winforms</Uri>
      <Sha>b1fd89453ed5e3ad91e4f18c9386cac8dade6e36</Sha>
    </Dependency>
    <Dependency Name="Microsoft.DotNet.Arcade.Sdk" Version="9.0.0-beta.24453.1">
      <Uri>https://github.com/dotnet/arcade</Uri>
      <Sha>dd332f2d4e21daa8b79f84251ab156af9a0b11b2</Sha>
    </Dependency>
    <!-- Intermediate is necessary for source build. -->
    <Dependency Name="Microsoft.SourceBuild.Intermediate.arcade" Version="9.0.0-beta.24453.1">
      <Uri>https://github.com/dotnet/arcade</Uri>
      <Sha>dd332f2d4e21daa8b79f84251ab156af9a0b11b2</Sha>
      <SourceBuild RepoName="arcade" ManagedOnly="true" />
    </Dependency>
    <Dependency Name="Microsoft.DotNet.Build.Tasks.Installers" Version="9.0.0-beta.24453.1">
      <Uri>https://github.com/dotnet/arcade</Uri>
      <Sha>dd332f2d4e21daa8b79f84251ab156af9a0b11b2</Sha>
    </Dependency>
    <Dependency Name="Microsoft.DotNet.Build.Tasks.Templating" Version="9.0.0-beta.24453.1">
      <Uri>https://github.com/dotnet/arcade</Uri>
      <Sha>dd332f2d4e21daa8b79f84251ab156af9a0b11b2</Sha>
    </Dependency>
    <Dependency Name="Microsoft.DotNet.Helix.Sdk" Version="9.0.0-beta.24453.1">
      <Uri>https://github.com/dotnet/arcade</Uri>
      <Sha>dd332f2d4e21daa8b79f84251ab156af9a0b11b2</Sha>
    </Dependency>
    <Dependency Name="Microsoft.DotNet.RemoteExecutor" Version="9.0.0-beta.24453.1">
      <Uri>https://github.com/dotnet/arcade</Uri>
      <Sha>dd332f2d4e21daa8b79f84251ab156af9a0b11b2</Sha>
=======
    <Dependency Name="System.Drawing.Common" Version="10.0.0-alpha.1.24458.2">
      <Uri>https://github.com/dotnet/winforms</Uri>
      <Sha>8d231a0d07cc272b583a9d9fdf39edc8a6340fa9</Sha>
    </Dependency>
    <Dependency Name="Microsoft.DotNet.Arcade.Sdk" Version="10.0.0-beta.24459.1">
      <Uri>https://github.com/dotnet/arcade</Uri>
      <Sha>8260f289b9d748432a34680a1afeac677cda6049</Sha>
    </Dependency>
    <!-- Intermediate is necessary for source build. -->
    <Dependency Name="Microsoft.SourceBuild.Intermediate.arcade" Version="10.0.0-beta.24459.1">
      <Uri>https://github.com/dotnet/arcade</Uri>
      <Sha>8260f289b9d748432a34680a1afeac677cda6049</Sha>
      <SourceBuild RepoName="arcade" ManagedOnly="true" />
    </Dependency>
    <Dependency Name="Microsoft.DotNet.Build.Tasks.Installers" Version="10.0.0-beta.24459.1">
      <Uri>https://github.com/dotnet/arcade</Uri>
      <Sha>8260f289b9d748432a34680a1afeac677cda6049</Sha>
    </Dependency>
    <Dependency Name="Microsoft.DotNet.Build.Tasks.Templating" Version="10.0.0-beta.24459.1">
      <Uri>https://github.com/dotnet/arcade</Uri>
      <Sha>8260f289b9d748432a34680a1afeac677cda6049</Sha>
    </Dependency>
    <Dependency Name="Microsoft.DotNet.Helix.Sdk" Version="10.0.0-beta.24459.1">
      <Uri>https://github.com/dotnet/arcade</Uri>
      <Sha>8260f289b9d748432a34680a1afeac677cda6049</Sha>
    </Dependency>
    <Dependency Name="Microsoft.DotNet.RemoteExecutor" Version="10.0.0-beta.24459.1">
      <Uri>https://github.com/dotnet/arcade</Uri>
      <Sha>8260f289b9d748432a34680a1afeac677cda6049</Sha>
>>>>>>> 850b6ce8
    </Dependency>
    <Dependency Name="Microsoft.Extensions.Diagnostics.Testing" Version="9.0.0-preview.8.24456.2">
      <Uri>https://github.com/dotnet/extensions</Uri>
      <Sha>99ad385e32b8cbf966cd83e478693a161ac6128f</Sha>
    </Dependency>
    <Dependency Name="Microsoft.Extensions.TimeProvider.Testing" Version="9.0.0-preview.8.24456.2">
      <Uri>https://github.com/dotnet/extensions</Uri>
      <Sha>99ad385e32b8cbf966cd83e478693a161ac6128f</Sha>
    </Dependency>
    <Dependency Name="NuGet.Frameworks" Version="6.2.4">
      <Uri>https://github.com/nuget/nuget.client</Uri>
      <Sha>8fef55f5a55a3b4f2c96cd1a9b5ddc51d4b927f8</Sha>
    </Dependency>
    <Dependency Name="NuGet.Packaging" Version="6.2.4">
      <Uri>https://github.com/nuget/nuget.client</Uri>
      <Sha>8fef55f5a55a3b4f2c96cd1a9b5ddc51d4b927f8</Sha>
    </Dependency>
    <Dependency Name="NuGet.Versioning" Version="6.2.4">
      <Uri>https://github.com/nuget/nuget.client</Uri>
      <Sha>8fef55f5a55a3b4f2c96cd1a9b5ddc51d4b927f8</Sha>
    </Dependency>
    <!-- Intermediate is necessary for source build. -->
    <Dependency Name="Microsoft.SourceBuild.Intermediate.symreader" Version="2.2.0-beta.24327.2">
      <Uri>https://github.com/dotnet/symreader</Uri>
      <Sha>0710a7892d89999956e8808c28e9dd0512bd53f3</Sha>
      <SourceBuild RepoName="symreader" ManagedOnly="true" />
    </Dependency>
  </ToolsetDependencies>
</Dependencies><|MERGE_RESOLUTION|>--- conflicted
+++ resolved
@@ -372,15 +372,9 @@
       <Sha>ce8f49e658d4a31e5708f0c06efa39784ee7c1ad</Sha>
     </Dependency>
     <!-- Intermediate is necessary for source build. -->
-<<<<<<< HEAD
-    <Dependency Name="Microsoft.SourceBuild.Intermediate.source-build-externals" Version="9.0.0-alpha.1.24452.1">
-      <Uri>https://github.com/dotnet/source-build-externals</Uri>
-      <Sha>eab3dc5eabdf8bcd9bbdf917741aab335c74373d</Sha>
-=======
     <Dependency Name="Microsoft.SourceBuild.Intermediate.source-build-externals" Version="10.0.0-alpha.1.24415.1">
       <Uri>https://github.com/dotnet/source-build-externals</Uri>
       <Sha>2cef086137a68586fdd69848261e2a8cf8c48b73</Sha>
->>>>>>> 850b6ce8
       <SourceBuild RepoName="source-build-externals" ManagedOnly="true" />
     </Dependency>
   </ProductDependencies>
@@ -390,37 +384,6 @@
       <Uri>https://github.com/dotnet/runtime</Uri>
       <Sha>ce8f49e658d4a31e5708f0c06efa39784ee7c1ad</Sha>
     </Dependency>
-<<<<<<< HEAD
-    <Dependency Name="System.Drawing.Common" Version="9.0.0-rc.2.24457.2">
-      <Uri>https://github.com/dotnet/winforms</Uri>
-      <Sha>b1fd89453ed5e3ad91e4f18c9386cac8dade6e36</Sha>
-    </Dependency>
-    <Dependency Name="Microsoft.DotNet.Arcade.Sdk" Version="9.0.0-beta.24453.1">
-      <Uri>https://github.com/dotnet/arcade</Uri>
-      <Sha>dd332f2d4e21daa8b79f84251ab156af9a0b11b2</Sha>
-    </Dependency>
-    <!-- Intermediate is necessary for source build. -->
-    <Dependency Name="Microsoft.SourceBuild.Intermediate.arcade" Version="9.0.0-beta.24453.1">
-      <Uri>https://github.com/dotnet/arcade</Uri>
-      <Sha>dd332f2d4e21daa8b79f84251ab156af9a0b11b2</Sha>
-      <SourceBuild RepoName="arcade" ManagedOnly="true" />
-    </Dependency>
-    <Dependency Name="Microsoft.DotNet.Build.Tasks.Installers" Version="9.0.0-beta.24453.1">
-      <Uri>https://github.com/dotnet/arcade</Uri>
-      <Sha>dd332f2d4e21daa8b79f84251ab156af9a0b11b2</Sha>
-    </Dependency>
-    <Dependency Name="Microsoft.DotNet.Build.Tasks.Templating" Version="9.0.0-beta.24453.1">
-      <Uri>https://github.com/dotnet/arcade</Uri>
-      <Sha>dd332f2d4e21daa8b79f84251ab156af9a0b11b2</Sha>
-    </Dependency>
-    <Dependency Name="Microsoft.DotNet.Helix.Sdk" Version="9.0.0-beta.24453.1">
-      <Uri>https://github.com/dotnet/arcade</Uri>
-      <Sha>dd332f2d4e21daa8b79f84251ab156af9a0b11b2</Sha>
-    </Dependency>
-    <Dependency Name="Microsoft.DotNet.RemoteExecutor" Version="9.0.0-beta.24453.1">
-      <Uri>https://github.com/dotnet/arcade</Uri>
-      <Sha>dd332f2d4e21daa8b79f84251ab156af9a0b11b2</Sha>
-=======
     <Dependency Name="System.Drawing.Common" Version="10.0.0-alpha.1.24458.2">
       <Uri>https://github.com/dotnet/winforms</Uri>
       <Sha>8d231a0d07cc272b583a9d9fdf39edc8a6340fa9</Sha>
@@ -450,7 +413,6 @@
     <Dependency Name="Microsoft.DotNet.RemoteExecutor" Version="10.0.0-beta.24459.1">
       <Uri>https://github.com/dotnet/arcade</Uri>
       <Sha>8260f289b9d748432a34680a1afeac677cda6049</Sha>
->>>>>>> 850b6ce8
     </Dependency>
     <Dependency Name="Microsoft.Extensions.Diagnostics.Testing" Version="9.0.0-preview.8.24456.2">
       <Uri>https://github.com/dotnet/extensions</Uri>
