﻿{
  "author": "Microsoft",
  "name": "Webová aplikace Blazor",
  "description": "Šablona projektu pro vytvoření webové aplikace Blazor, která podporuje vykreslování na straně serveru i interaktivitu klienta. Tato šablona se dá použít pro webové aplikace s bohatými dynamickými uživatelskými rozhraními (UI).",
  "symbols/Framework/description": "Cílová architektura pro projekt",
  "symbols/Framework/choices/net8.0/description": "Cílový net8.0",
  "symbols/UserSecretsId/description": "The ID to use for secrets (use with Individual auth).",
  "symbols/skipRestore/description": "Pokud se tato možnost zadá, přeskočí automatické obnovení projektu při vytvoření.",
  "symbols/ExcludeLaunchSettings/description": "Určuje, jestli se má z vygenerované šablony vyloučit soubor launchSettings.json.",
  "symbols/kestrelHttpPort/description": "Číslo portu, který se má použít pro koncový bod HTTP v souboru launchSettings.json.",
  "symbols/kestrelHttpsPort/description": "Číslo portu, který se má použít pro koncový bod HTTPS v souboru launchSettings.json. Tato možnost se dá použít jenom v případě, že se nepoužije parametr no-https (no-https se bude ignorovat, pokud se použije IndividualAuth nebo OrganizationalAuth).",
  "symbols/iisHttpPort/description": "Číslo portu, který se má použít pro koncový bod IIS Express HTTP v souboru launchSettings.json.",
  "symbols/iisHttpsPort/description": "Číslo portu, který se má použít pro koncový bod IIS Express HTTPS v souboru launchSettings.json. Tato možnost se dá použít jenom v případě, že se nepoužije parametr no-https (no-https se bude ignorovat, pokud se použije IndividualAuth nebo OrganizationalAuth).",
  "symbols/InteractivityPlatform/displayName": "Typ _Interactivity",
  "symbols/InteractivityPlatform/description": "Určuje, která hostitelská platforma se má použít pro interaktivní komponenty.",
  "symbols/InteractivityPlatform/choices/None/displayName": "Žádné",
  "symbols/InteractivityPlatform/choices/None/description": "Žádná interaktivita (pouze vykreslování statického serveru)",
  "symbols/InteractivityPlatform/choices/Server/displayName": "Server",
  "symbols/InteractivityPlatform/choices/Server/description": "Spouští se na serveru.",
  "symbols/InteractivityPlatform/choices/WebAssembly/displayName": "WebAssembly",
  "symbols/InteractivityPlatform/choices/WebAssembly/description": "Spustí se v prohlížeči pomocí WebAssembly.",
  "symbols/InteractivityPlatform/choices/Auto/displayName": "Automaticky (Server a WebAssembly)",
  "symbols/InteractivityPlatform/choices/Auto/description": "Při stahování prostředků WebAssembly používá Server a pak WebAssembly.",
  "symbols/InteractivityLocation/displayName": "_Interactivity umístění",
  "symbols/InteractivityLocation/description": "Zvolí, které komponenty budou mít povolené interaktivní vykreslování.",
  "symbols/InteractivityLocation/choices/InteractivePerPage/displayName": "Na stránku nebo komponentu",
  "symbols/InteractivityLocation/choices/InteractivePerPage/description": "Interaktivita se používá pro jednotlivé stránky nebo jednotlivé komponenty.",
  "symbols/InteractivityLocation/choices/InteractiveGlobal/displayName": "Globální",
  "symbols/InteractivityLocation/choices/InteractiveGlobal/description": "Interaktivita se používá na kořenové úrovni.",
  "symbols/IncludeSampleContent/displayName": "_Zahrnout ukázkové stránky",
  "symbols/IncludeSampleContent/description": "Nastavuje, jestli se mají přidávat ukázkové stránky a styly pro demonstraci základních vzorů použití.",
  "symbols/Empty/description": "Nastavuje, jestli se mají vynechat ukázkové stránky a styly, které demonstrují základní vzory použití.",
<<<<<<< HEAD
  "symbols/auth/choices/None/description": "No authentication",
  "symbols/auth/choices/Individual/description": "Individual authentication",
  "symbols/auth/description": "The type of authentication to use",
  "symbols/UseLocalDB/description": "Whether to use LocalDB instead of SQLite. This option only applies if --auth Individual is specified.",
  "symbols/AllInteractive/displayName": "_Enable interactive rendering globally throughout the site",
  "symbols/AllInteractive/description": "Configures whether to make every page interactive by applying an interactive render mode at the top level. If false, pages will use static server rendering by default, and can be marked interactive on a per-page or per-component basis.",
=======
  "symbols/AllInteractive/displayName": "_Povolit interaktivní vykreslování globálně na celém webu",
  "symbols/AllInteractive/description": "Konfiguruje, jestli se má každá stránka nastavit jako interaktivní, a to použitím interaktivního režimu vykreslování na nejvyšší úrovni. Pokud se nastaví na false, stránky budou ve výchozím nastavení používat vykreslování statického serveru a dají se označit jako interaktivní pro jednotlivé stránky nebo komponenty.",
>>>>>>> 0cbe08fd
  "symbols/NoHttps/description": "Určuje, jestli se má protokol HTTPS vypnout. Tato možnost platí jenom v případě, že se pro --auth nepoužívají Individual, IndividualB2C, SingleOrg ani MultiOrg.",
  "symbols/UseProgramMain/displayName": "Nepoužívat _příkazy nejvyšší úrovně",
  "symbols/UseProgramMain/description": "Určuje, jestli se má místo příkazů nejvyšší úrovně generovat explicitní třída Program a metoda Main.",
  "postActions/restore/description": "Obnoví balíčky NuGet vyžadované tímto projektem.",
  "postActions/restore/manualInstructions/default/text": "Spustit dotnet restore"
}<|MERGE_RESOLUTION|>--- conflicted
+++ resolved
@@ -30,17 +30,12 @@
   "symbols/IncludeSampleContent/displayName": "_Zahrnout ukázkové stránky",
   "symbols/IncludeSampleContent/description": "Nastavuje, jestli se mají přidávat ukázkové stránky a styly pro demonstraci základních vzorů použití.",
   "symbols/Empty/description": "Nastavuje, jestli se mají vynechat ukázkové stránky a styly, které demonstrují základní vzory použití.",
-<<<<<<< HEAD
   "symbols/auth/choices/None/description": "No authentication",
   "symbols/auth/choices/Individual/description": "Individual authentication",
   "symbols/auth/description": "The type of authentication to use",
   "symbols/UseLocalDB/description": "Whether to use LocalDB instead of SQLite. This option only applies if --auth Individual is specified.",
-  "symbols/AllInteractive/displayName": "_Enable interactive rendering globally throughout the site",
-  "symbols/AllInteractive/description": "Configures whether to make every page interactive by applying an interactive render mode at the top level. If false, pages will use static server rendering by default, and can be marked interactive on a per-page or per-component basis.",
-=======
   "symbols/AllInteractive/displayName": "_Povolit interaktivní vykreslování globálně na celém webu",
   "symbols/AllInteractive/description": "Konfiguruje, jestli se má každá stránka nastavit jako interaktivní, a to použitím interaktivního režimu vykreslování na nejvyšší úrovni. Pokud se nastaví na false, stránky budou ve výchozím nastavení používat vykreslování statického serveru a dají se označit jako interaktivní pro jednotlivé stránky nebo komponenty.",
->>>>>>> 0cbe08fd
   "symbols/NoHttps/description": "Určuje, jestli se má protokol HTTPS vypnout. Tato možnost platí jenom v případě, že se pro --auth nepoužívají Individual, IndividualB2C, SingleOrg ani MultiOrg.",
   "symbols/UseProgramMain/displayName": "Nepoužívat _příkazy nejvyšší úrovně",
   "symbols/UseProgramMain/description": "Určuje, jestli se má místo příkazů nejvyšší úrovně generovat explicitní třída Program a metoda Main.",
